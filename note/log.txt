--- conflicted
+++ resolved
@@ -1,8 +1,3 @@
-<<<<<<< HEAD
-2019/02/21 - fix #389
-2019/02/20 - 5 bugs
-2019/02/19 - 8 bugs
-=======
 2019/03/23 - email
 2019/03/22 - email
 2019/03/21 - email
@@ -62,7 +57,6 @@
 2019/01/26 - fix 5 issues, work on one more
 2019/01/25 - fix a few issues, work on #327
 2019/01/24 - fix issues
->>>>>>> 721bb49a
 2019/01/23 - 1880 words, finish third draft "global variables", last answer
 2019/01/22 - 2733 words, third draft "global variables"
 2019/01/21 - photoshop illustration
