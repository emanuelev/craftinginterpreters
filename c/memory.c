--- conflicted
+++ resolved
@@ -187,13 +187,8 @@
       break;
     }
 
-<<<<<<< HEAD
 //< Closures free-closure
-//> Calls and Functions not-yet
-=======
-//< Closures not-yet
 //> Calls and Functions free-function
->>>>>>> f5c4dbc2
     case OBJ_FUNCTION: {
       ObjFunction* function = (ObjFunction*)object;
       freeChunk(&function->chunk);
