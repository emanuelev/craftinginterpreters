--- conflicted
+++ resolved
@@ -27,11 +27,7 @@
 //> Calls and Functions call-frame
 
 typedef struct {
-<<<<<<< HEAD
-/* Calls and Functions not-yet < Closures call-frame-closure
-=======
-/* Calls and Functions call-frame < Closures not-yet
->>>>>>> f5c4dbc2
+/* Calls and Functions call-frame < Closures call-frame-closure
   ObjFunction* function;
 */
 //> Closures call-frame-closure
