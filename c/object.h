//> Strings object-h
#ifndef clox_object_h
#define clox_object_h

#include "common.h"
//> Calls and Functions object-include-chunk
#include "chunk.h"
//< Calls and Functions object-include-chunk
//> Classes and Instances not-yet
#include "table.h"
//< Classes and Instances not-yet
#include "value.h"
//> obj-type-macro

#define OBJ_TYPE(value)         (AS_OBJ(value)->type)
//< obj-type-macro
//> is-string

//> Methods and Initializers not-yet
#define IS_BOUND_METHOD(value)  isObjType(value, OBJ_BOUND_METHOD)
//< Methods and Initializers not-yet
//> Classes and Instances not-yet
#define IS_CLASS(value)         isObjType(value, OBJ_CLASS)
//< Classes and Instances not-yet
//> Closures is-closure
#define IS_CLOSURE(value)       isObjType(value, OBJ_CLOSURE)
<<<<<<< HEAD
//< Closures is-closure
//> Calls and Functions not-yet
=======
//< Closures not-yet
//> Calls and Functions is-function
>>>>>>> f5c4dbc2
#define IS_FUNCTION(value)      isObjType(value, OBJ_FUNCTION)
//< Calls and Functions is-function
//> Classes and Instances not-yet
#define IS_INSTANCE(value)      isObjType(value, OBJ_INSTANCE)
//< Classes and Instances not-yet
//> Calls and Functions is-native
#define IS_NATIVE(value)        isObjType(value, OBJ_NATIVE)
//< Calls and Functions is-native
#define IS_STRING(value)        isObjType(value, OBJ_STRING)
//< is-string
//> as-string

//> Methods and Initializers not-yet
#define AS_BOUND_METHOD(value)  ((ObjBoundMethod*)AS_OBJ(value))
//< Methods and Initializers not-yet
//> Classes and Instances not-yet
#define AS_CLASS(value)         ((ObjClass*)AS_OBJ(value))
//< Classes and Instances not-yet
//> Closures as-closure
#define AS_CLOSURE(value)       ((ObjClosure*)AS_OBJ(value))
<<<<<<< HEAD
//< Closures as-closure
//> Calls and Functions not-yet
=======
//< Closures not-yet
//> Calls and Functions as-function
>>>>>>> f5c4dbc2
#define AS_FUNCTION(value)      ((ObjFunction*)AS_OBJ(value))
//< Calls and Functions as-function
//> Classes and Instances not-yet
#define AS_INSTANCE(value)      ((ObjInstance*)AS_OBJ(value))
//< Classes and Instances not-yet
//> Calls and Functions as-native
#define AS_NATIVE(value)        (((ObjNative*)AS_OBJ(value))->function)
//< Calls and Functions as-native
#define AS_STRING(value)        ((ObjString*)AS_OBJ(value))
#define AS_CSTRING(value)       (((ObjString*)AS_OBJ(value))->chars)
//< as-string
//> obj-type

typedef enum {
//> Methods and Initializers not-yet
  OBJ_BOUND_METHOD,
//< Methods and Initializers not-yet
//> Classes and Instances not-yet
  OBJ_CLASS,
//< Classes and Instances not-yet
//> Closures obj-type-closure
  OBJ_CLOSURE,
<<<<<<< HEAD
//< Closures obj-type-closure
//> Calls and Functions not-yet
=======
//< Closures not-yet
//> Calls and Functions obj-type-function
>>>>>>> f5c4dbc2
  OBJ_FUNCTION,
//< Calls and Functions obj-type-function
//> Classes and Instances not-yet
  OBJ_INSTANCE,
//< Classes and Instances not-yet
//> Calls and Functions obj-type-native
  OBJ_NATIVE,
//< Calls and Functions obj-type-native
  OBJ_STRING,
//> Closures obj-type-upvalue
  OBJ_UPVALUE
//< Closures obj-type-upvalue
} ObjType;
//< obj-type

struct sObj {
  ObjType type;
//> Garbage Collection not-yet
  bool isDark;
//< Garbage Collection not-yet
//> next-field
  struct sObj* next;
//< next-field
};
//> Calls and Functions obj-function

typedef struct {
  Obj obj;
  int arity;
//> Closures upvalue-count
  int upvalueCount;
//< Closures upvalue-count
  Chunk chunk;
  ObjString* name;
} ObjFunction;
//< Calls and Functions obj-function
//> Calls and Functions obj-native

typedef Value (*NativeFn)(int argCount, Value* args);

typedef struct {
  Obj obj;
  NativeFn function;
} ObjNative;
//< Calls and Functions obj-native
//> obj-string

struct sObjString {
  Obj obj;
  int length;
  char* chars;
//> Hash Tables obj-string-hash
  uint32_t hash;
//< Hash Tables obj-string-hash
};
//< obj-string
//> Closures obj-upvalue
typedef struct sUpvalue {
  Obj obj;

  // Pointer to the variable this upvalue is referencing.
  Value* value;
  
//> closed-field
  // If the upvalue is closed (i.e. the local variable it was pointing
  // to has been popped off the stack) then the closed-over value is
  // hoisted out of the stack into here. [value] is then be changed to
  // point to this.
  Value closed;

//< closed-field
  // Open upvalues are stored in a linked list. This points to the next
  // one in that list.
  struct sUpvalue* next;
} ObjUpvalue;
//< Closures obj-upvalue
//> Closures obj-closure
typedef struct {
  Obj obj;
  ObjFunction* function;
//> upvalue-fields
  ObjUpvalue** upvalues;
  int upvalueCount;
//< upvalue-fields
} ObjClosure;
//< Closures obj-closure
//> Classes and Instances not-yet

typedef struct sObjClass {
  Obj obj;
  ObjString* name;
//> Methods and Initializers not-yet
  Table methods;
//< Methods and Initializers not-yet
} ObjClass;

typedef struct {
  Obj obj;
  ObjClass* klass;
  Table fields;
} ObjInstance;
//< Classes and Instances not-yet

//> Methods and Initializers not-yet
typedef struct {
  Obj obj;
  Value receiver;
  ObjClosure* method;
} ObjBoundMethod;

ObjBoundMethod* newBoundMethod(Value receiver, ObjClosure* method);
//< Methods and Initializers not-yet
//> Classes and Instances not-yet
ObjClass* newClass(ObjString* name);
//< Classes and Instances not-yet
//> Closures new-closure-h
ObjClosure* newClosure(ObjFunction* function);
<<<<<<< HEAD
//< Closures new-closure-h
//> Calls and Functions not-yet
=======
//< Closures not-yet
//> Calls and Functions new-function-h
>>>>>>> f5c4dbc2
ObjFunction* newFunction();
//< Calls and Functions new-function-h
//> Classes and Instances not-yet
ObjInstance* newInstance(ObjClass* klass);
//< Classes and Instances not-yet
//> Calls and Functions new-native-h
ObjNative* newNative(NativeFn function);
//< Calls and Functions new-native-h
//> take-string-h
ObjString* takeString(char* chars, int length);
//< take-string-h
//> copy-string-h
ObjString* copyString(const char* chars, int length);
//> Closures new-upvalue-h
ObjUpvalue* newUpvalue(Value* slot);
//< Closures new-upvalue-h
//> print-object-h
void printObject(Value value);
//< print-object-h

//< copy-string-h
//> is-obj-type
static inline bool isObjType(Value value, ObjType type) {
  return IS_OBJ(value) && AS_OBJ(value)->type == type;
}

//< is-obj-type
#endif<|MERGE_RESOLUTION|>--- conflicted
+++ resolved
@@ -24,13 +24,8 @@
 //< Classes and Instances not-yet
 //> Closures is-closure
 #define IS_CLOSURE(value)       isObjType(value, OBJ_CLOSURE)
-<<<<<<< HEAD
 //< Closures is-closure
-//> Calls and Functions not-yet
-=======
-//< Closures not-yet
 //> Calls and Functions is-function
->>>>>>> f5c4dbc2
 #define IS_FUNCTION(value)      isObjType(value, OBJ_FUNCTION)
 //< Calls and Functions is-function
 //> Classes and Instances not-yet
@@ -51,13 +46,8 @@
 //< Classes and Instances not-yet
 //> Closures as-closure
 #define AS_CLOSURE(value)       ((ObjClosure*)AS_OBJ(value))
-<<<<<<< HEAD
 //< Closures as-closure
-//> Calls and Functions not-yet
-=======
-//< Closures not-yet
 //> Calls and Functions as-function
->>>>>>> f5c4dbc2
 #define AS_FUNCTION(value)      ((ObjFunction*)AS_OBJ(value))
 //< Calls and Functions as-function
 //> Classes and Instances not-yet
@@ -80,13 +70,8 @@
 //< Classes and Instances not-yet
 //> Closures obj-type-closure
   OBJ_CLOSURE,
-<<<<<<< HEAD
 //< Closures obj-type-closure
-//> Calls and Functions not-yet
-=======
-//< Closures not-yet
 //> Calls and Functions obj-type-function
->>>>>>> f5c4dbc2
   OBJ_FUNCTION,
 //< Calls and Functions obj-type-function
 //> Classes and Instances not-yet
@@ -204,13 +189,8 @@
 //< Classes and Instances not-yet
 //> Closures new-closure-h
 ObjClosure* newClosure(ObjFunction* function);
-<<<<<<< HEAD
 //< Closures new-closure-h
-//> Calls and Functions not-yet
-=======
-//< Closures not-yet
 //> Calls and Functions new-function-h
->>>>>>> f5c4dbc2
 ObjFunction* newFunction();
 //< Calls and Functions new-function-h
 //> Classes and Instances not-yet
