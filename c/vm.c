//> A Virtual Machine vm-c
//> Types of Values include-stdarg
#include <stdarg.h>
//< Types of Values include-stdarg
//> vm-include-stdio
#include <stdio.h>
//> Strings vm-include-string
#include <string.h>
//< Strings vm-include-string
//> Calls and Functions vm-include-time
#include <time.h>
//< Calls and Functions vm-include-time

//< vm-include-stdio
#include "common.h"
//> Scanning on Demand vm-include-compiler
#include "compiler.h"
//< Scanning on Demand vm-include-compiler
//> vm-include-debug
#include "debug.h"
//< vm-include-debug
//> Strings vm-include-object-memory
#include "object.h"
#include "memory.h"
//< Strings vm-include-object-memory
#include "vm.h"

VM vm; // [one]
//> Calls and Functions clock-native
static Value clockNative(int argCount, Value* args) {
  return NUMBER_VAL((double)clock() / CLOCKS_PER_SEC);
}
//< Calls and Functions clock-native
//> reset-stack
static void resetStack() {
  vm.stackTop = vm.stack;
//> Calls and Functions reset-frame-count
  vm.frameCount = 0;
//< Calls and Functions reset-frame-count
//> Closures init-open-upvalues
  vm.openUpvalues = NULL;
//< Closures init-open-upvalues
}
//< reset-stack
//> Types of Values runtime-error
static void runtimeError(const char* format, ...) {
  va_list args;
  va_start(args, format);
  vfprintf(stderr, format, args);
  va_end(args);
  fputs("\n", stderr);

/* Types of Values runtime-error < Calls and Functions runtime-error-temp
  size_t instruction = vm.ip - vm.chunk->code;
  int line = vm.chunk->lines[instruction];
*/
/* Calls and Functions runtime-error-temp < Calls and Functions runtime-error-stack
  CallFrame* frame = &vm.frames[vm.frameCount - 1];
  size_t instruction = frame->ip - frame->function->chunk.code;
  int line = frame->function->chunk.lines[instruction];
*/
/* Types of Values runtime-error < Calls and Functions runtime-error-stack
  fprintf(stderr, "[line %d] in script\n", line);
*/
//> Calls and Functions runtime-error-stack
  for (int i = vm.frameCount - 1; i >= 0; i--) {
    CallFrame* frame = &vm.frames[i];
/* Calls and Functions runtime-error-stack < Closures runtime-error-function
    ObjFunction* function = frame->function;
*/
//> Closures runtime-error-function
    ObjFunction* function = frame->closure->function;
//< Closures runtime-error-function
    // -1 because the IP is sitting on the next instruction to be
    // executed.
    size_t instruction = frame->ip - function->chunk.code - 1;
    fprintf(stderr, "[line %d] in ",
            function->chunk.lines[instruction]);
    if (function->name == NULL) {
      fprintf(stderr, "script\n");
    } else {
      fprintf(stderr, "%s()\n", function->name->chars);
    }
  }
//< Calls and Functions runtime-error-stack

  resetStack();
}
//< Types of Values runtime-error
//> Calls and Functions define-native
static void defineNative(const char* name, NativeFn function) {
  push(OBJ_VAL(copyString(name, (int)strlen(name))));
  push(OBJ_VAL(newNative(function)));
  tableSet(&vm.globals, AS_STRING(vm.stack[0]), vm.stack[1]);
  pop();
  pop();
}
//< Calls and Functions define-native

void initVM() {
//> call-reset-stack
  resetStack();
//< call-reset-stack
//> Strings init-objects-root
  vm.objects = NULL;
//< Strings init-objects-root
//> Garbage Collection not-yet
  vm.bytesAllocated = 0;
  vm.nextGC = 1024 * 1024;

  vm.grayCount = 0;
  vm.grayCapacity = 0;
  vm.grayStack = NULL;
//< Garbage Collection not-yet
//> Global Variables init-globals

  initTable(&vm.globals);
//< Global Variables init-globals
//> Hash Tables init-strings
  initTable(&vm.strings);
//< Hash Tables init-strings
//> Methods and Initializers not-yet

  vm.initString = copyString("init", 4);
//< Methods and Initializers not-yet
//> Calls and Functions define-native-clock

  defineNative("clock", clockNative);
//< Calls and Functions define-native-clock
}

void freeVM() {
//> Global Variables free-globals
  freeTable(&vm.globals);
//< Global Variables free-globals
//> Hash Tables free-strings
  freeTable(&vm.strings);
//< Hash Tables free-strings
//> Methods and Initializers not-yet
  vm.initString = NULL;
//< Methods and Initializers not-yet
//> Strings call-free-objects
  freeObjects();
//< Strings call-free-objects
}
//> push
void push(Value value) {
  *vm.stackTop = value;
  vm.stackTop++;
}
//< push
//> pop
Value pop() {
  vm.stackTop--;
  return *vm.stackTop;
}
//< pop
//> Types of Values peek
static Value peek(int distance) {
  return vm.stackTop[-1 - distance];
}
//< Types of Values peek
/* Calls and Functions call < Closures call-signature
static bool call(ObjFunction* function, int argCount) {
*/
//> Calls and Functions call
//> Closures call-signature
static bool call(ObjClosure* closure, int argCount) {
//< Closures call-signature
/* Calls and Functions check-arity < Closures check-arity
  if (argCount != function->arity) {
    runtimeError("Expected %d arguments but got %d.",
        function->arity, argCount);
*/
//> Closures check-arity
  if (argCount != closure->function->arity) {
    runtimeError("Expected %d arguments but got %d.",
        closure->function->arity, argCount);
//< Closures check-arity
//> check-arity
    return false;
  }

//< check-arity
//> check-overflow
  if (vm.frameCount == FRAMES_MAX) {
    runtimeError("Stack overflow.");
    return false;
  }

//< check-overflow
  CallFrame* frame = &vm.frames[vm.frameCount++];
/* Calls and Functions call < Closures call-init-closure
  frame->function = function;
  frame->ip = function->chunk.code;
*/
//> Closures call-init-closure
  frame->closure = closure;
  frame->ip = closure->function->chunk.code;
//< Closures call-init-closure

  frame->slots = vm.stackTop - argCount - 1;
  return true;
}
//< Calls and Functions call
//> Calls and Functions call-value
static bool callValue(Value callee, int argCount) {
  if (IS_OBJ(callee)) {
    switch (OBJ_TYPE(callee)) {
//> Methods and Initializers not-yet
      case OBJ_BOUND_METHOD: {
        ObjBoundMethod* bound = AS_BOUND_METHOD(callee);

        // Replace the bound method with the receiver so it's in the
        // right slot when the method is called.
        vm.stackTop[-argCount - 1] = bound->receiver;
        return call(bound->method, argCount);
      }

//< Methods and Initializers not-yet
//> Classes and Instances not-yet
      case OBJ_CLASS: {
        ObjClass* klass = AS_CLASS(callee);

        // Create the instance.
        vm.stackTop[-argCount - 1] = OBJ_VAL(newInstance(klass));
//> Methods and Initializers not-yet
        // Call the initializer, if there is one.
        Value initializer;
        if (tableGet(&klass->methods, vm.initString, &initializer)) {
          return call(AS_CLOSURE(initializer), argCount);
        } else if (argCount != 0) {
          runtimeError("Expected 0 arguments but got %d.", argCount);
          return false;
        }

//< Methods and Initializers not-yet
        return true;
      }
//< Classes and Instances not-yet
//> Closures call-value-closure
      case OBJ_CLOSURE:
        return call(AS_CLOSURE(callee), argCount);

<<<<<<< HEAD
//< Closures call-value-closure
/* Calls and Functions call-value < Closures call-value-closure
      case OBJ_FUNCTION:
=======
//< Closures not-yet
/* Calls and Functions call-value < Closures not-yet
      case OBJ_FUNCTION: // [switch]
>>>>>>> da38ee1b
        return call(AS_FUNCTION(callee), argCount);

*/
//> call-native
      case OBJ_NATIVE: {
        NativeFn native = AS_NATIVE(callee);
        Value result = native(argCount, vm.stackTop - argCount);
        vm.stackTop -= argCount + 1;
        push(result);
        return true;
      }
//< call-native

      default:
        // Non-callable object type.
        break;
    }
  }

  runtimeError("Can only call functions and classes.");
  return false;
}
//< Calls and Functions call-value
//> Methods and Initializers not-yet

static bool invokeFromClass(ObjClass* klass, ObjString* name,
                            int argCount) {
  // Look for the method.
  Value method;
  if (!tableGet(&klass->methods, name, &method)) {
    runtimeError("Undefined property '%s'.", name->chars);
    return false;
  }

  return call(AS_CLOSURE(method), argCount);
}

static bool invoke(ObjString* name, int argCount) {
  Value receiver = peek(argCount);

  if (!IS_INSTANCE(receiver)) {
    runtimeError("Only instances have methods.");
    return false;
  }

  ObjInstance* instance = AS_INSTANCE(receiver);

  // First look for a field which may shadow a method.
  Value value;
  if (tableGet(&instance->fields, name, &value)) {
    vm.stackTop[-argCount] = value;
    return callValue(value, argCount);
  }

  return invokeFromClass(instance->klass, name, argCount);
}

static bool bindMethod(ObjClass* klass, ObjString* name) {
  Value method;
  if (!tableGet(&klass->methods, name, &method)) {
    runtimeError("Undefined property '%s'.", name->chars);
    return false;
  }

  ObjBoundMethod* bound = newBoundMethod(peek(0), AS_CLOSURE(method));
  pop(); // Instance.
  push(OBJ_VAL(bound));
  return true;
}
//< Methods and Initializers not-yet
//> Closures capture-upvalue
static ObjUpvalue* captureUpvalue(Value* local) {
//> look-for-existing-upvalue
  ObjUpvalue* prevUpvalue = NULL;
  ObjUpvalue* upvalue = vm.openUpvalues;

  while (upvalue != NULL && upvalue->value > local) {
    prevUpvalue = upvalue;
    upvalue = upvalue->next;
  }

  if (upvalue != NULL && upvalue->value == local) return upvalue;

//< look-for-existing-upvalue
  ObjUpvalue* createdUpvalue = newUpvalue(local);
//> insert-upvalue-in-list
  createdUpvalue->next = upvalue;

  if (prevUpvalue == NULL) {
    vm.openUpvalues = createdUpvalue;
  } else {
    prevUpvalue->next = createdUpvalue;
  }

//< insert-upvalue-in-list
  return createdUpvalue;
}
//< Closures capture-upvalue
//> Closures close-upvalues
static void closeUpvalues(Value* last) {
  while (vm.openUpvalues != NULL &&
         vm.openUpvalues->value >= last) {
    ObjUpvalue* upvalue = vm.openUpvalues;
    upvalue->closed = *upvalue->value;
    upvalue->value = &upvalue->closed;
    vm.openUpvalues = upvalue->next;
  }
}
//< Closures close-upvalues
//> Methods and Initializers not-yet

static void defineMethod(ObjString* name) {
  Value method = peek(0);
  ObjClass* klass = AS_CLASS(peek(1));
  tableSet(&klass->methods, name, method);
  pop();
  pop();
}
//< Methods and Initializers not-yet
//> Types of Values is-falsey
static bool isFalsey(Value value) {
  return IS_NIL(value) || (IS_BOOL(value) && !AS_BOOL(value));
}
//< Types of Values is-falsey
//> Strings concatenate
static void concatenate() {
/* Strings concatenate < Garbage Collection not-yet
  ObjString* b = AS_STRING(pop());
  ObjString* a = AS_STRING(pop());
*/
//> Garbage Collection not-yet
  ObjString* b = AS_STRING(peek(0));
  ObjString* a = AS_STRING(peek(1));
//< Garbage Collection not-yet

  int length = a->length + b->length;
  char* chars = ALLOCATE(char, length + 1);
  memcpy(chars, a->chars, a->length);
  memcpy(chars + a->length, b->chars, b->length);
  chars[length] = '\0';

  ObjString* result = takeString(chars, length);
//> Garbage Collection not-yet
  pop();
  pop();
//< Garbage Collection not-yet
  push(OBJ_VAL(result));
}
//< Strings concatenate
//> run
static InterpretResult run() {
//> Calls and Functions run
  CallFrame* frame = &vm.frames[vm.frameCount - 1];

/* A Virtual Machine run < Calls and Functions run
#define READ_BYTE() (*vm.ip++)
*/
/* A Virtual Machine read-constant < Calls and Functions run
#define READ_CONSTANT() (vm.chunk->constants.values[READ_BYTE()])
*/
/* Jumping Back and Forth read-short < Calls and Functions run
#define READ_SHORT() \
    (vm.ip += 2, (uint16_t)((vm.ip[-2] << 8) | vm.ip[-1]))
*/
#define READ_BYTE() (*frame->ip++)
#define READ_SHORT() \
    (frame->ip += 2, (uint16_t)((frame->ip[-2] << 8) | frame->ip[-1]))
//< Calls and Functions run
/* Calls and Functions run < Closures read-constant
#define READ_CONSTANT() \
    (frame->function->chunk.constants.values[READ_BYTE()])
*/
//> Closures read-constant
#define READ_CONSTANT() \
    (frame->closure->function->chunk.constants.values[READ_BYTE()])
//< Closures read-constant
//> Global Variables read-string
#define READ_STRING() AS_STRING(READ_CONSTANT())
//< Global Variables read-string
//> binary-op

//< binary-op
/* A Virtual Machine binary-op < Types of Values binary-op
#define BINARY_OP(op) \
    do { \
      double b = pop(); \
      double a = pop(); \
      push(a op b); \
    } while (false)
*/
//> Types of Values binary-op
#define BINARY_OP(valueType, op) \
    do { \
      if (!IS_NUMBER(peek(0)) || !IS_NUMBER(peek(1))) { \
        runtimeError("Operands must be numbers."); \
        return INTERPRET_RUNTIME_ERROR; \
      } \
      \
      double b = AS_NUMBER(pop()); \
      double a = AS_NUMBER(pop()); \
      push(valueType(a op b)); \
    } while (false)
//< Types of Values binary-op

  for (;;) {
//> trace-execution
#ifdef DEBUG_TRACE_EXECUTION
//> trace-stack
    printf("          ");
    for (Value* slot = vm.stack; slot < vm.stackTop; slot++) {
      printf("[ ");
      printValue(*slot);
      printf(" ]");
    }
    printf("\n");
//< trace-stack
/* A Virtual Machine trace-execution < Calls and Functions trace-execution
    disassembleInstruction(vm.chunk, (int)(vm.ip - vm.chunk->code));
*/
/* Calls and Functions trace-execution < Closures disassemble-instruction
    disassembleInstruction(&frame->function->chunk,
        (int)(frame->ip - frame->function->chunk.code));
*/
//> Closures disassemble-instruction
    disassembleInstruction(&frame->closure->function->chunk,
        (int)(frame->ip - frame->closure->function->chunk.code));
//< Closures disassemble-instruction
#endif

//< trace-execution
    uint8_t instruction;
    switch (instruction = READ_BYTE()) {
//> op-constant
      case OP_CONSTANT: {
        Value constant = READ_CONSTANT();
/* A Virtual Machine op-constant < A Virtual Machine push-constant
        printValue(constant);
        printf("\n");
*/
//> push-constant
        push(constant);
//< push-constant
        break;
      }
//< op-constant
//> Types of Values interpret-literals
      case OP_NIL: push(NIL_VAL); break;
      case OP_TRUE: push(BOOL_VAL(true)); break;
      case OP_FALSE: push(BOOL_VAL(false)); break;
//< Types of Values interpret-literals
//> Global Variables interpret-pop
      case OP_POP: pop(); break;
//< Global Variables interpret-pop
//> Local Variables interpret-get-local

      case OP_GET_LOCAL: {
        uint8_t slot = READ_BYTE();
/* Local Variables interpret-get-local < Calls and Functions push-local
        push(vm.stack[slot]); // [slot]
*/
//> Calls and Functions push-local
        push(frame->slots[slot]);
//< Calls and Functions push-local
        break;
      }
//< Local Variables interpret-get-local
//> Local Variables interpret-set-local

      case OP_SET_LOCAL: {
        uint8_t slot = READ_BYTE();
/* Local Variables interpret-set-local < Calls and Functions set-local
        vm.stack[slot] = peek(0);
*/
//> Calls and Functions set-local
        frame->slots[slot] = peek(0);
//< Calls and Functions set-local
        break;
      }
//< Local Variables interpret-set-local
//> Global Variables interpret-get-global

      case OP_GET_GLOBAL: {
        ObjString* name = READ_STRING();
        Value value;
        if (!tableGet(&vm.globals, name, &value)) {
          runtimeError("Undefined variable '%s'.", name->chars);
          return INTERPRET_RUNTIME_ERROR;
        }
        push(value);
        break;
      }
//< Global Variables interpret-get-global
//> Global Variables interpret-define-global

      case OP_DEFINE_GLOBAL: {
        ObjString* name = READ_STRING();
        tableSet(&vm.globals, name, peek(0));
        pop();
        break;
      }
//< Global Variables interpret-define-global
//> Global Variables interpret-set-global

      case OP_SET_GLOBAL: {
        ObjString* name = READ_STRING();
        if (tableSet(&vm.globals, name, peek(0))) {
          tableDelete(&vm.globals, name); // [delete]
          runtimeError("Undefined variable '%s'.", name->chars);
          return INTERPRET_RUNTIME_ERROR;
        }
        break;
      }
//< Global Variables interpret-set-global
//> Closures interpret-get-upvalue

      case OP_GET_UPVALUE: {
        uint8_t slot = READ_BYTE();
        push(*frame->closure->upvalues[slot]->value);
        break;
      }
//< Closures interpret-get-upvalue
//> Closures interpret-set-upvalue

      case OP_SET_UPVALUE: {
        uint8_t slot = READ_BYTE();
        *frame->closure->upvalues[slot]->value = peek(0);
        break;
      }
//< Closures interpret-set-upvalue
//> Classes and Instances not-yet

      case OP_GET_PROPERTY: {
        if (!IS_INSTANCE(peek(0))) {
          runtimeError("Only instances have properties.");
          return INTERPRET_RUNTIME_ERROR;
        }

        ObjInstance* instance = AS_INSTANCE(peek(0));
        ObjString* name = READ_STRING();
        Value value;
        if (tableGet(&instance->fields, name, &value)) {
          pop(); // Instance.
          push(value);
          break;
        }

/* Classes and Instances not-yet < Methods and Initializers not-yet
        runtimeError("Undefined property '%s'.", name->chars);
        return INTERPRET_RUNTIME_ERROR;
*/
//> Methods and Initializers not-yet
        if (!bindMethod(instance->klass, name)) {
          return INTERPRET_RUNTIME_ERROR;
        }
        break;
//< Methods and Initializers not-yet
      }

      case OP_SET_PROPERTY: {
        if (!IS_INSTANCE(peek(1))) {
          runtimeError("Only instances have fields.");
          return INTERPRET_RUNTIME_ERROR;
        }

        ObjInstance* instance = AS_INSTANCE(peek(1));
        tableSet(&instance->fields, READ_STRING(), peek(0));
        Value value = pop();
        pop();
        push(value);
        break;
      }
//< Classes and Instances not-yet
//> Superclasses not-yet

      case OP_GET_SUPER: {
        ObjString* name = READ_STRING();
        ObjClass* superclass = AS_CLASS(pop());
        if (!bindMethod(superclass, name)) {
          return INTERPRET_RUNTIME_ERROR;
        }
        break;
      }
//< Superclasses not-yet
//> Types of Values interpret-equal

      case OP_EQUAL: {
        Value b = pop();
        Value a = pop();
        push(BOOL_VAL(valuesEqual(a, b)));
        break;
      }

//< Types of Values interpret-equal
//> Types of Values interpret-comparison
      case OP_GREATER:  BINARY_OP(BOOL_VAL, >); break;
      case OP_LESS:     BINARY_OP(BOOL_VAL, <); break;
//< Types of Values interpret-comparison
/* A Virtual Machine op-binary < Types of Values op-arithmetic
      case OP_ADD:      BINARY_OP(+); break;
      case OP_SUBTRACT: BINARY_OP(-); break;
      case OP_MULTIPLY: BINARY_OP(*); break;
      case OP_DIVIDE:   BINARY_OP(/); break;
*/
/* A Virtual Machine op-negate < Types of Values op-negate
      case OP_NEGATE:   push(-pop()); break;
*/
/* Types of Values op-arithmetic < Strings add-strings
      case OP_ADD:      BINARY_OP(NUMBER_VAL, +); break;
*/
//> Strings add-strings
      case OP_ADD: {
        if (IS_STRING(peek(0)) && IS_STRING(peek(1))) {
          concatenate();
        } else if (IS_NUMBER(peek(0)) && IS_NUMBER(peek(1))) {
          double b = AS_NUMBER(pop());
          double a = AS_NUMBER(pop());
          push(NUMBER_VAL(a + b));
        } else {
          runtimeError("Operands must be two numbers or two strings.");
          return INTERPRET_RUNTIME_ERROR;
        }
        break;
      }
//< Strings add-strings
//> Types of Values op-arithmetic
      case OP_SUBTRACT: BINARY_OP(NUMBER_VAL, -); break;
      case OP_MULTIPLY: BINARY_OP(NUMBER_VAL, *); break;
      case OP_DIVIDE:   BINARY_OP(NUMBER_VAL, /); break;
//< Types of Values op-arithmetic
//> Types of Values op-not
      case OP_NOT:
        push(BOOL_VAL(isFalsey(pop())));
        break;
//< Types of Values op-not
//> Types of Values op-negate
      case OP_NEGATE:
        if (!IS_NUMBER(peek(0))) {
          runtimeError("Operand must be a number.");
          return INTERPRET_RUNTIME_ERROR;
        }

        push(NUMBER_VAL(-AS_NUMBER(pop())));
        break;
//< Types of Values op-negate
//> Global Variables interpret-print

      case OP_PRINT: {
        printValue(pop());
        printf("\n");
        break;
      }

//< Global Variables interpret-print
//> Jumping Back and Forth op-jump
      case OP_JUMP: {
        uint16_t offset = READ_SHORT();
/* Jumping Back and Forth op-jump < Calls and Functions jump
        vm.ip += offset;
*/
//> Calls and Functions jump
        frame->ip += offset;
//< Calls and Functions jump
        break;
      }

//< Jumping Back and Forth op-jump
//> Jumping Back and Forth op-jump-if-false
      case OP_JUMP_IF_FALSE: {
        uint16_t offset = READ_SHORT();
/* Jumping Back and Forth op-jump-if-false < Calls and Functions jump-if-false
        if (isFalsey(peek(0))) vm.ip += offset;
*/
//> Calls and Functions jump-if-false
        if (isFalsey(peek(0))) frame->ip += offset;
//< Calls and Functions jump-if-false
        break;
      }
//< Jumping Back and Forth op-jump-if-false
//> Jumping Back and Forth op-loop

      case OP_LOOP: {
        uint16_t offset = READ_SHORT();
/* Jumping Back and Forth op-loop < Calls and Functions loop
        vm.ip -= offset;
*/
//> Calls and Functions loop
        frame->ip -= offset;
//< Calls and Functions loop
        break;
      }
//< Jumping Back and Forth op-loop
//> Calls and Functions interpret-call

      case OP_CALL: {
        int argCount = READ_BYTE();
        if (!callValue(peek(argCount), argCount)) {
          return INTERPRET_RUNTIME_ERROR;
        }
//> update-frame-after-call
        frame = &vm.frames[vm.frameCount - 1];
//< update-frame-after-call
        break;
      }

//< Calls and Functions interpret-call
//> Methods and Initializers not-yet
      case OP_INVOKE: {
        int argCount = READ_BYTE();
        ObjString* method = READ_STRING();
        if (!invoke(method, argCount)) {
          return INTERPRET_RUNTIME_ERROR;
        }
        frame = &vm.frames[vm.frameCount - 1];
        break;
      }
//< Methods and Initializers not-yet
//> Superclasses not-yet

      case OP_SUPER: {
        int argCount = READ_BYTE();
        ObjString* method = READ_STRING();
        ObjClass* superclass = AS_CLASS(pop());
        if (!invokeFromClass(superclass, method, argCount)) {
          return INTERPRET_RUNTIME_ERROR;
        }
        frame = &vm.frames[vm.frameCount - 1];
        break;
      }

//< Superclasses not-yet
//> Closures interpret-closure
      case OP_CLOSURE: {
        ObjFunction* function = AS_FUNCTION(READ_CONSTANT());
        ObjClosure* closure = newClosure(function);
        push(OBJ_VAL(closure));
//> interpret-capture-upvalues
        for (int i = 0; i < closure->upvalueCount; i++) {
          uint8_t isLocal = READ_BYTE();
          uint8_t index = READ_BYTE();
          if (isLocal) {
            closure->upvalues[i] = captureUpvalue(frame->slots + index);
          } else {
            closure->upvalues[i] = frame->closure->upvalues[index];
          }
        }
//< interpret-capture-upvalues
        break;
      }

//< Closures interpret-closure
//> Closures interpret-close-upvalue
      case OP_CLOSE_UPVALUE:
        closeUpvalues(vm.stackTop - 1);
        pop();
        break;

//< Closures interpret-close-upvalue
      case OP_RETURN: {
/* Global Variables op-return < Calls and Functions interpret-return
        // Exit interpreter.
*/
/* A Virtual Machine print-return < Global Variables op-return
        printValue(pop());
        printf("\n");
*/
/* A Virtual Machine run < Calls and Functions interpret-return
        return INTERPRET_OK;
*/
//> Calls and Functions interpret-return
        Value result = pop();
//> Closures return-close-upvalues

        closeUpvalues(frame->slots);
//< Closures return-close-upvalues

        vm.frameCount--;
        if (vm.frameCount == 0) {
          pop();
          return INTERPRET_OK;
        }

        vm.stackTop = frame->slots;
        push(result);

        frame = &vm.frames[vm.frameCount - 1];
        break;
//< Calls and Functions interpret-return
      }
//> Classes and Instances not-yet

      case OP_CLASS:
        push(OBJ_VAL(newClass(READ_STRING())));
        break;
//< Classes and Instances not-yet
//> Superclasses not-yet

      case OP_INHERIT: {
        Value superclass = peek(1);
        if (!IS_CLASS(superclass)) {
          runtimeError("Superclass must be a class.");
          return INTERPRET_RUNTIME_ERROR;
        }

        ObjClass* subclass = AS_CLASS(peek(0));
        tableAddAll(&AS_CLASS(superclass)->methods, &subclass->methods);
        pop(); // Subclass.
        break;
      }
//< Superclasses not-yet
//> Methods and Initializers not-yet

      case OP_METHOD:
        defineMethod(READ_STRING());
        break;
//< Methods and Initializers not-yet
    }
  }

#undef READ_BYTE
//> Jumping Back and Forth undef-read-short
#undef READ_SHORT
//< Jumping Back and Forth undef-read-short
//> undef-read-constant
#undef READ_CONSTANT
//< undef-read-constant
//> Global Variables undef-read-string
#undef READ_STRING
//< Global Variables undef-read-string
//> undef-binary-op
#undef BINARY_OP
//< undef-binary-op
}
//< run
//> omit
void hack(bool b) {
  // Hack to avoid unused function error. run() is not used in the
  // scanning chapter.
  run();
  if (b) hack(false);
}
//< omit
//> interpret
/* A Virtual Machine interpret < Scanning on Demand vm-interpret-c
InterpretResult interpret(Chunk* chunk) {
  vm.chunk = chunk;
  vm.ip = vm.chunk->code;
  return run();
*/
//> Scanning on Demand vm-interpret-c
InterpretResult interpret(const char* source) {
/* Scanning on Demand vm-interpret-c < Compiling Expressions interpret-chunk
  compile(source);
  return INTERPRET_OK;
*/
/* Compiling Expressions interpret-chunk < Calls and Functions interpret-stub
  Chunk chunk;
  initChunk(&chunk);

  if (!compile(source, &chunk)) {
    freeChunk(&chunk);
    return INTERPRET_COMPILE_ERROR;
  }

  vm.chunk = &chunk;
  vm.ip = vm.chunk->code;
*/
//> Calls and Functions interpret-stub
  ObjFunction* function = compile(source);
  if (function == NULL) return INTERPRET_COMPILE_ERROR;

  push(OBJ_VAL(function));
//< Calls and Functions interpret-stub
/* Calls and Functions interpret-stub < Calls and Functions interpret
  CallFrame* frame = &vm.frames[vm.frameCount++];
  frame->function = function;
  frame->ip = function->chunk.code;
  frame->slots = vm.stack;
*/
/* Calls and Functions interpret < Closures interpret
  callValue(OBJ_VAL(function), 0);
*/
//> Closures interpret
  ObjClosure* closure = newClosure(function);
  pop();
  push(OBJ_VAL(closure));
  callValue(OBJ_VAL(closure), 0);
//< Closures interpret
//< Scanning on Demand vm-interpret-c
//> Compiling Expressions interpret-chunk

/* Compiling Expressions interpret-chunk < Calls and Functions end-interpret
  InterpretResult result = run();

  freeChunk(&chunk);
  return result;
*/
//> Calls and Functions end-interpret
  return run();
//< Calls and Functions end-interpret
//< Compiling Expressions interpret-chunk
}
//< interpret<|MERGE_RESOLUTION|>--- conflicted
+++ resolved
@@ -242,15 +242,9 @@
       case OBJ_CLOSURE:
         return call(AS_CLOSURE(callee), argCount);
 
-<<<<<<< HEAD
 //< Closures call-value-closure
 /* Calls and Functions call-value < Closures call-value-closure
-      case OBJ_FUNCTION:
-=======
-//< Closures not-yet
-/* Calls and Functions call-value < Closures not-yet
       case OBJ_FUNCTION: // [switch]
->>>>>>> da38ee1b
         return call(AS_FUNCTION(callee), argCount);
 
 */
